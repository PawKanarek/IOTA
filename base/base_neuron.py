--- conflicted
+++ resolved
@@ -295,14 +295,8 @@
     async def _forward(self, input_activations: torch.Tensor):
         if self.layer is not None and self.layer > 0:
             input_activations.requires_grad_(True)
-<<<<<<< HEAD
         self.model.to(self.device)
         output_activations = self.model(input_activations.to(self.device))
-        logger.warning(f"WEIGHTS: {torch.nn.utils.parameters_to_vector(self.model.parameters())}")
-=======
-        self.model.to(DEVICE)
-        output_activations = self.model(input_activations.to(DEVICE))
->>>>>>> e54719cf
         return output_activations
 
     async def _backward(
@@ -604,12 +598,8 @@
 
     async def _load_data(self):
         if MOCK:
-<<<<<<< HEAD
             mock_data = torch.randn(100, 100).to(self.device).to(torch.bfloat16)
-=======
-            mock_data = torch.randn(100, 100).to(DEVICE).to(torch.bfloat16)
-
->>>>>>> e54719cf
+
             logger.info(f"Generated mock data sample of shape {mock_data.shape}")
             return mock_data
 

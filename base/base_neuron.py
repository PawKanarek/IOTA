--- conflicted
+++ resolved
@@ -189,12 +189,8 @@
             # Take a step to populate internal state
             self.optimizer.step()
             self.optimizer.zero_grad()
-<<<<<<< HEAD
             flat_tensor, tensor_shapes, state_dict = flatten_optimizer_state(self.optimizer, device=self.device)
-=======
-            flat_tensor, tensor_shapes, state_dict = flatten_optimizer_state(self.optimizer)
             check_for_nans(flat_tensor, f"current optimizer state for miner {self.hotkey[:8]}")
->>>>>>> bbb62b45
             # Convert to numpy array
             new_optimizer_state = flat_tensor  # .to(torch.float16).detach().cpu().numpy(force=True)
 
@@ -289,14 +285,9 @@
     async def _forward(self, input_activations: torch.Tensor):
         if self.layer is not None and self.layer > 0:
             input_activations.requires_grad_(True)
-<<<<<<< HEAD
         self.model.to(self.device)
         output_activations = self.model(input_activations.to(self.device))
-=======
-        self.model.to(DEVICE)
         logger.warning(f"WEIGHTS: {torch.nn.utils.parameters_to_vector(self.model.parameters())}")
-        output_activations = self.model(input_activations.to(DEVICE))
->>>>>>> bbb62b45
         return output_activations
 
     async def _backward(
